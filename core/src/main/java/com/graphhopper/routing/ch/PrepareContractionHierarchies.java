/*
 *  Licensed to GraphHopper and Peter Karich under one or more contributor
 *  license agreements. See the NOTICE file distributed with this work for 
 *  additional information regarding copyright ownership.
 * 
 *  GraphHopper licenses this file to you under the Apache License, 
 *  Version 2.0 (the "License"); you may not use this file except in 
 *  compliance with the License. You may obtain a copy of the License at
 * 
 *       http://www.apache.org/licenses/LICENSE-2.0
 * 
 *  Unless required by applicable law or agreed to in writing, software
 *  distributed under the License is distributed on an "AS IS" BASIS,
 *  WITHOUT WARRANTIES OR CONDITIONS OF ANY KIND, either express or implied.
 *  See the License for the specific language governing permissions and
 *  limitations under the License.
 */
package com.graphhopper.routing.ch;

import com.graphhopper.coll.GHTreeMapComposed;
import com.graphhopper.routing.*;
import com.graphhopper.routing.util.AbstractAlgoPreparation;
import com.graphhopper.routing.util.DefaultEdgeFilter;
import com.graphhopper.routing.util.LevelEdgeFilter;
import com.graphhopper.routing.util.FlagEncoder;
import com.graphhopper.routing.util.Weighting;
import com.graphhopper.routing.util.*;
import com.graphhopper.storage.*;
import com.graphhopper.util.*;

import java.util.*;

import org.slf4j.Logger;
import org.slf4j.LoggerFactory;

/**
 * This class prepares the graph for a bidirectional algorithm supporting contraction hierarchies
 * ie. an algorithm returned by createAlgo.
 * <p/>
 * There are several description of contraction hierarchies available. The following is one of the
 * more detailed: http://web.cs.du.edu/~sturtevant/papers/highlevelpathfinding.pdf
 * <p/>
 * The only difference is that we use two skipped edges instead of one skipped node for faster
 * unpacking.
 * <p/>
 * @author Peter Karich
 */
public class PrepareContractionHierarchies extends AbstractAlgoPreparation implements RoutingAlgorithmFactory
{
    private final Logger logger = LoggerFactory.getLogger(getClass());
    private final PreparationWeighting prepareWeighting;
    private final FlagEncoder prepareFlagEncoder;
    private final TraversalMode traversalMode;
    private EdgeSkipExplorer vehicleInExplorer;
    private EdgeSkipExplorer vehicleOutExplorer;
    private EdgeSkipExplorer vehicleAllExplorer;
    private EdgeSkipExplorer vehicleAllTmpExplorer;
    private EdgeSkipExplorer calcPrioAllExplorer;
    private final LevelEdgeFilter levelFilter;
    private int maxLevel;
    private final GraphHopperStorage ghStorage;
    private final CHGraphImpl prepareGraph;

    // the most important nodes comes last
    private GHTreeMapComposed sortedNodes;
    private int oldPriorities[];
    private final DataAccess originalEdges;
    private final Map<Shortcut, Shortcut> shortcuts = new HashMap<Shortcut, Shortcut>();
    private IgnoreNodeFilter ignoreNodeFilter;
    private DijkstraOneToMany prepareAlgo;
    private long counter;
    private int newShortcuts;
    private long dijkstraCount;
    private double meanDegree;
    private final Random rand = new Random(123);
    private StopWatch dijkstraSW = new StopWatch();
    private final StopWatch allSW = new StopWatch();
    private int periodicUpdatesPercentage = 20;
    private int lastNodesLazyUpdatePercentage = 10;
    private int neighborUpdatePercentage = 20;
    private int initialCollectionSize = 5000;
    private double nodesContractedPercentage = 100;
    private double logMessagesPercentage = 20;
    private double dijkstraTime;
    private double periodTime;
    private double lazyTime;
    private double neighborTime;
<<<<<<< HEAD
    private final int maxEdgesCount;
=======
    private int maxEdgesCount;
>>>>>>> 2eae1213

    public PrepareContractionHierarchies( Directory dir, GraphHopperStorage ghStorage, CHGraph chGraph,
                                          FlagEncoder encoder, Weighting weighting, TraversalMode traversalMode )
    {
<<<<<<< HEAD
        this.prepareGraph = g;
        maxEdgesCount = g.getAllEdges().getCount();
=======
        this.ghStorage = ghStorage;
        this.prepareGraph = (CHGraphImpl) chGraph;        
>>>>>>> 2eae1213
        this.traversalMode = traversalMode;
        this.prepareFlagEncoder = encoder;
        long scFwdDir = encoder.setAccess(0, true, false);
        levelFilter = new LevelEdgeFilter(prepareGraph);

        // shortcuts store weight in flags where we assume bit 1 and 2 are used for access restriction
        if ((scFwdDir & PrepareEncoder.getScFwdDir()) == 0)
            throw new IllegalArgumentException("Enabling the speed-up mode is currently only supported for the first vehicle.");

        prepareWeighting = new PreparationWeighting(weighting);
        originalEdges = dir.find("original_edges");
        originalEdges.create(1000);
    }

    /**
     * The higher the values are the longer the preparation takes but the less shortcuts are
     * produced.
     * <p/>
     * @param periodicUpdates specifies how often periodic updates will happen. Use something less
     * than 10.
     */
    public PrepareContractionHierarchies setPeriodicUpdates( int periodicUpdates )
    {
        if (periodicUpdates < 0)
            return this;
        if (periodicUpdates > 100)
            throw new IllegalArgumentException("periodicUpdates has to be in [0, 100], to disable it use 0");

        this.periodicUpdatesPercentage = periodicUpdates;
        return this;
    }

    /**
     * @param lazyUpdates specifies when lazy updates will happen, measured relative to all existing
     * nodes. 100 means always.
     */
    public PrepareContractionHierarchies setLazyUpdates( int lazyUpdates )
    {
        if (lazyUpdates < 0)
            return this;

        if (lazyUpdates > 100)
            throw new IllegalArgumentException("lazyUpdates has to be in [0, 100], to disable it use 0");

        this.lastNodesLazyUpdatePercentage = lazyUpdates;
        return this;
    }

    /**
     * @param neighborUpdates specifies how often neighbor updates will happen. 100 means always.
     */
    public PrepareContractionHierarchies setNeighborUpdates( int neighborUpdates )
    {
        if (neighborUpdates < 0)
            return this;

        if (neighborUpdates > 100)
            throw new IllegalArgumentException("neighborUpdates has to be in [0, 100], to disable it use 0");

        this.neighborUpdatePercentage = neighborUpdates;
        return this;
    }

    /**
     * Specifies how often a log message should be printed. Specify something around 20 (20% of the
     * start nodes).
     */
    public PrepareContractionHierarchies setLogMessages( double logMessages )
    {
        if (logMessages >= 0)
            this.logMessagesPercentage = logMessages;
        return this;
    }

    /**
     * Define how many nodes (percentage) should be contracted. Less nodes means slower query but
     * faster contraction duration. Not yet ready for prime time.
     */
    void setNodesContracted( double nodesContracted )
    {
        if (nodesContracted > 100)
            throw new IllegalArgumentException("setNodesContracted can be 100% maximum");

        this.nodesContractedPercentage = nodesContracted;
    }

    /**
     * While creating an algorithm out of this preparation class 10 000 nodes are assumed which can
     * be too high for your mobile application. E.g. A 500km query only traverses roughly 2000
     * nodes.
     */
    public void setInitialCollectionSize( int initialCollectionSize )
    {
        this.initialCollectionSize = initialCollectionSize;
    }

    @Override
    public void doWork()
    {
        if (prepareFlagEncoder == null)
            throw new IllegalStateException("No vehicle encoder set.");

        if (prepareWeighting == null)
            throw new IllegalStateException("No weight calculation set.");

        allSW.start();
        super.doWork();

        initFromGraph();
        if (!prepareNodes())
            return;

        contractNodes();
    }

    boolean prepareNodes()
    {
        int nodes = prepareGraph.getNodes();
        for (int node = 0; node < nodes; node++)
        {
            prepareGraph.setLevel(node, maxLevel);
        }

        for (int node = 0; node < nodes; node++)
        {
            int priority = oldPriorities[node] = calculatePriority(node);
            sortedNodes.insert(node, priority);
        }

        if (sortedNodes.isEmpty())
            return false;

        return true;
    }

    void contractNodes()
    {
        meanDegree = prepareGraph.getAllEdges().getCount() / prepareGraph.getNodes();
        int level = 1;
        counter = 0;
        int initSize = sortedNodes.getSize();
        long logSize = Math.round(Math.max(10, sortedNodes.getSize() / 100 * logMessagesPercentage));
        if (logMessagesPercentage == 0)
            logSize = Integer.MAX_VALUE;

        // preparation takes longer but queries are slightly faster with preparation
        // => enable it but call not so often
        boolean periodicUpdate = true;
        StopWatch periodSW = new StopWatch();
        int updateCounter = 0;
        long periodicUpdatesCount = Math.round(Math.max(10, sortedNodes.getSize() / 100d * periodicUpdatesPercentage));
        if (periodicUpdatesPercentage == 0)
            periodicUpdate = false;

        // disable as preparation is slower and query time does not benefit
        long lastNodesLazyUpdates = lastNodesLazyUpdatePercentage == 0
                ? 0L
                : Math.round(sortedNodes.getSize() / 100d * lastNodesLazyUpdatePercentage);

        // according to paper "Polynomial-time Construction of Contraction Hierarchies for Multi-criteria Objectives" by Funke and Storandt
        // we don't need to wait for all nodes to be contracted
        long nodesToAvoidContract = Math.round((100 - nodesContractedPercentage) / 100 * sortedNodes.getSize());
        StopWatch lazySW = new StopWatch();

        // Recompute priority of uncontracted neighbors.
        // Without neighborupdates preparation is faster but we need them
        // to slightly improve query time. Also if not applied too often it decreases the shortcut number.
        boolean neighborUpdate = true;
        if (neighborUpdatePercentage == 0)
            neighborUpdate = false;

        StopWatch neighborSW = new StopWatch();
        while (!sortedNodes.isEmpty())
        {
            // periodically update priorities of ALL nodes            
            if (periodicUpdate && counter > 0 && counter % periodicUpdatesCount == 0)
            {
                periodSW.start();
                sortedNodes.clear();
                int len = prepareGraph.getNodes();
                for (int node = 0; node < len; node++)
                {
                    if (prepareGraph.getLevel(node) != maxLevel)
                        continue;

                    int priority = oldPriorities[node] = calculatePriority(node);
                    sortedNodes.insert(node, priority);
                }
                periodSW.stop();
                updateCounter++;
                if (sortedNodes.isEmpty())
                    throw new IllegalStateException("Cannot prepare as no unprepared nodes where found. Called preparation twice?");
            }

            if (counter % logSize == 0)
            {
                dijkstraTime += dijkstraSW.getSeconds();
                periodTime += periodSW.getSeconds();
                lazyTime += lazySW.getSeconds();
                neighborTime += neighborSW.getSeconds();

                logger.info(Helper.nf(counter) + ", updates:" + updateCounter
                        + ", nodes: " + Helper.nf(sortedNodes.getSize())
                        + ", shortcuts:" + Helper.nf(newShortcuts)
                        + ", dijkstras:" + Helper.nf(dijkstraCount)
                        + ", " + getTimesAsString()
                        + ", meanDegree:" + (long) meanDegree
                        + ", algo:" + prepareAlgo.getMemoryUsageAsString()
                        + ", " + Helper.getMemInfo());

                dijkstraSW = new StopWatch();
                periodSW = new StopWatch();
                lazySW = new StopWatch();
                neighborSW = new StopWatch();
            }

            counter++;
            int polledNode = sortedNodes.pollKey();
            if (sortedNodes.getSize() < lastNodesLazyUpdates)
            {
                lazySW.start();
                int priority = oldPriorities[polledNode] = calculatePriority(polledNode);
                if (!sortedNodes.isEmpty() && priority > sortedNodes.peekValue())
                {
                    // current node got more important => insert as new value and contract it later
                    sortedNodes.insert(polledNode, priority);
                    lazySW.stop();
                    continue;
                }
                lazySW.stop();
            }

            // contract!            
            newShortcuts += addShortcuts(polledNode);
            prepareGraph.setLevel(polledNode, level);
            level++;

            if (sortedNodes.getSize() < nodesToAvoidContract)
                // skipped nodes are already set to maxLevel
                break;

            EdgeSkipIterator iter = vehicleAllExplorer.setBaseNode(polledNode);
            while (iter.next())
            {
                int nn = iter.getAdjNode();
                if (prepareGraph.getLevel(nn) != maxLevel)
                    continue;

                if (neighborUpdate && rand.nextInt(100) < neighborUpdatePercentage)
                {
                    neighborSW.start();
                    int oldPrio = oldPriorities[nn];
                    int priority = oldPriorities[nn] = calculatePriority(nn);
                    if (priority != oldPrio)
                        sortedNodes.update(nn, oldPrio, priority);

                    neighborSW.stop();
                }

                prepareGraph.disconnect(vehicleAllTmpExplorer, iter);
            }
        }

        // Preparation works only once so we can release temporary data.
        // The preparation object itself has to be intact to create the algorithm.
        close();

        dijkstraTime += dijkstraSW.getSeconds();
        periodTime += periodSW.getSeconds();
        lazyTime += lazySW.getSeconds();
        neighborTime += neighborSW.getSeconds();
        logger.info("took:" + (int) allSW.stop().getSeconds()
                + ", new shortcuts: " + newShortcuts
                + ", " + prepareWeighting
                + ", " + prepareFlagEncoder
                + ", dijkstras:" + dijkstraCount
                + ", " + getTimesAsString()
                + ", meanDegree:" + (long) meanDegree
                + ", initSize:" + initSize
                + ", periodic:" + periodicUpdatesPercentage
                + ", lazy:" + lastNodesLazyUpdatePercentage
                + ", neighbor:" + neighborUpdatePercentage
                + ", " + Helper.getMemInfo());
    }

    public long getDijkstraCount()
    {
        return dijkstraCount;
    }

    public double getLazyTime()
    {
        return lazyTime;
    }

    public double getPeriodTime()
    {
        return periodTime;
    }

    public double getDijkstraTime()
    {
        return dijkstraTime;
    }

    public double getNeighborTime()
    {
        return neighborTime;
    }

    public void close()
    {
        prepareAlgo.close();
        originalEdges.close();
        sortedNodes = null;
        oldPriorities = null;
    }

    AddShortcutHandler addScHandler = new AddShortcutHandler();
    CalcShortcutHandler calcScHandler = new CalcShortcutHandler();

    private String getTimesAsString()
    {
        return "t(dijk):" + Helper.round2(dijkstraTime)
                + ", t(period):" + Helper.round2(periodTime)
                + ", t(lazy):" + Helper.round2(lazyTime)
                + ", t(neighbor):" + Helper.round2(neighborTime);
    }

    interface ShortcutHandler
    {
        void foundShortcut( int u_fromNode, int w_toNode,
                            double existingDirectWeight, double distance,
                            EdgeIterator outgoingEdges,
                            int skippedEdge1, int incomingEdgeOrigCount );

        int getNode();
    }

    class CalcShortcutHandler implements ShortcutHandler
    {
        int node;
        int originalEdgesCount;
        int shortcuts;

        public CalcShortcutHandler setNode( int n )
        {
            node = n;
            originalEdgesCount = 0;
            shortcuts = 0;
            return this;
        }

        @Override
        public int getNode()
        {
            return node;
        }

        @Override
        public void foundShortcut( int u_fromNode, int w_toNode,
                                   double existingDirectWeight, double distance,
                                   EdgeIterator outgoingEdges,
                                   int skippedEdge1, int incomingEdgeOrigCount )
        {
            shortcuts++;
            originalEdgesCount += incomingEdgeOrigCount + getOrigEdgeCount(outgoingEdges.getEdge());
        }
    }

    class AddShortcutHandler implements ShortcutHandler
    {
        int node;

        public AddShortcutHandler()
        {
        }

        @Override
        public int getNode()
        {
            return node;
        }

        public AddShortcutHandler setNode( int n )
        {
            shortcuts.clear();
            node = n;
            return this;
        }

        @Override
        public void foundShortcut( int u_fromNode, int w_toNode,
                                   double existingDirectWeight, double existingDistSum,
                                   EdgeIterator outgoingEdges,
                                   int skippedEdge1, int incomingEdgeOrigCount )
        {
            // FOUND shortcut 
            // but be sure that it is the only shortcut in the collection 
            // and also in the graph for u->w. If existing AND identical weight => update setProperties.
            // Hint: shortcuts are always one-way due to distinct level of every node but we don't
            // know yet the levels so we need to determine the correct direction or if both directions
            Shortcut sc = new Shortcut(u_fromNode, w_toNode, existingDirectWeight, existingDistSum);
            if (shortcuts.containsKey(sc))
                return;

            Shortcut tmpSc = new Shortcut(w_toNode, u_fromNode, existingDirectWeight, existingDistSum);
            Shortcut tmpRetSc = shortcuts.get(tmpSc);
            if (tmpRetSc != null)
            {
                // overwrite flags only if skipped edges are identical
                if (tmpRetSc.skippedEdge2 == skippedEdge1 && tmpRetSc.skippedEdge1 == outgoingEdges.getEdge())
                {
                    tmpRetSc.flags = PrepareEncoder.getScDirMask();
                    return;
                }
            }

            shortcuts.put(sc, sc);
            sc.skippedEdge1 = skippedEdge1;
            sc.skippedEdge2 = outgoingEdges.getEdge();
            sc.originalEdges = incomingEdgeOrigCount + getOrigEdgeCount(outgoingEdges.getEdge());
        }
    }

    Set<Shortcut> testFindShortcuts( int node )
    {
        findShortcuts(addScHandler.setNode(node));
        return shortcuts.keySet();
    }

    /**
     * Calculates the priority of adjNode v without changing the graph. Warning: the calculated
     * priority must NOT depend on priority(v) and therefor findShortcuts should also not depend on
     * the priority(v). Otherwise updating the priority before contracting in contractNodes() could
     * lead to a slowishor even endless loop.
     */
    int calculatePriority( int v )
    {
        // set of shortcuts that would be added if adjNode v would be contracted next.
        findShortcuts(calcScHandler.setNode(v));

//        System.out.println(v + "\t " + tmpShortcuts);
        // # huge influence: the bigger the less shortcuts gets created and the faster is the preparation
        //
        // every adjNode has an 'original edge' number associated. initially it is r=1
        // when a new shortcut is introduced then r of the associated edges is summed up:
        // r(u,w)=r(u,v)+r(v,w) now we can define
        // originalEdgesCount = σ(v) := sum_{ (u,w) ∈ shortcuts(v) } of r(u, w)
        int originalEdgesCount = calcScHandler.originalEdgesCount;
//        for (Shortcut sc : tmpShortcuts) {
//            originalEdgesCount += sc.originalEdges;
//        }

        // # lowest influence on preparation speed or shortcut creation count 
        // (but according to paper should speed up queries)
        //
        // number of already contracted neighbors of v
        int contractedNeighbors = 0;
        int degree = 0;
        EdgeSkipIterator iter = calcPrioAllExplorer.setBaseNode(v);
        while (iter.next())
        {
            degree++;
            if (iter.isShortcut())
                contractedNeighbors++;
        }

        // from shortcuts we can compute the edgeDifference
        // # low influence: with it the shortcut creation is slightly faster
        //
        // |shortcuts(v)| − |{(u, v) | v uncontracted}| − |{(v, w) | v uncontracted}|        
        // meanDegree is used instead of outDegree+inDegree as if one adjNode is in both directions
        // only one bucket memory is used. Additionally one shortcut could also stand for two directions.
        int edgeDifference = calcScHandler.shortcuts - degree;

        // according to the paper do a simple linear combination of the properties to get the priority.
        // this is the current optimum for unterfranken:
        return 10 * edgeDifference + originalEdgesCount + contractedNeighbors;
    }

    /**
     * Finds shortcuts, does not change the underlying graph.
     */
    void findShortcuts( ShortcutHandler sch )
    {
        long tmpDegreeCounter = 0;
        EdgeIterator incomingEdges = vehicleInExplorer.setBaseNode(sch.getNode());
        // collect outgoing nodes (goal-nodes) only once
        while (incomingEdges.next())
        {
            int u_fromNode = incomingEdges.getAdjNode();
            // accept only uncontracted nodes
            if (prepareGraph.getLevel(u_fromNode) != maxLevel)
                continue;

            double v_u_dist = incomingEdges.getDistance();
            double v_u_weight = prepareWeighting.calcWeight(incomingEdges, true, EdgeIterator.NO_EDGE);
            int skippedEdge1 = incomingEdges.getEdge();
            int incomingEdgeOrigCount = getOrigEdgeCount(skippedEdge1);
            // collect outgoing nodes (goal-nodes) only once
            EdgeIterator outgoingEdges = vehicleOutExplorer.setBaseNode(sch.getNode());
            // force fresh maps etc as this cannot be determined by from node alone (e.g. same from node but different avoidNode)
            prepareAlgo.clear();
            tmpDegreeCounter++;
            while (outgoingEdges.next())
            {
                int w_toNode = outgoingEdges.getAdjNode();
                // add only uncontracted nodes
                if (prepareGraph.getLevel(w_toNode) != maxLevel || u_fromNode == w_toNode)
                    continue;

                // Limit weight as ferries or forbidden edges can increase local search too much.
                // If we decrease the correct weight we only explore less and introduce more shortcuts.
                // I.e. no change to accuracy is made.
                double existingDirectWeight = v_u_weight + prepareWeighting.calcWeight(outgoingEdges, false, incomingEdges.getEdge());
                if (Double.isNaN(existingDirectWeight))
                    throw new IllegalStateException("Weighting should never return NaN values"
                            + ", in:" + getCoords(incomingEdges, prepareGraph) + ", out:" + getCoords(outgoingEdges, prepareGraph)
                            + ", dist:" + outgoingEdges.getDistance() + ", speed:" + prepareFlagEncoder.getSpeed(outgoingEdges.getFlags()));

                if (Double.isInfinite(existingDirectWeight))
                    continue;

                double existingDistSum = v_u_dist + outgoingEdges.getDistance();
                prepareAlgo.setWeightLimit(existingDirectWeight);
                prepareAlgo.setLimitVisitedNodes((int) meanDegree * 100)
                        .setEdgeFilter(ignoreNodeFilter.setAvoidNode(sch.getNode()));

                dijkstraSW.start();
                dijkstraCount++;
                int endNode = prepareAlgo.findEndNode(u_fromNode, w_toNode);
                dijkstraSW.stop();

                // compare end node as the limit could force dijkstra to finish earlier
                if (endNode == w_toNode && prepareAlgo.getWeight(endNode) <= existingDirectWeight)
                    // FOUND witness path, so do not add shortcut                
                    continue;

                sch.foundShortcut(u_fromNode, w_toNode,
                        existingDirectWeight, existingDistSum,
                        outgoingEdges,
                        skippedEdge1, incomingEdgeOrigCount);
            }
        }
        if (sch instanceof AddShortcutHandler)
        {
            // sliding mean value when using "*2" => slower changes
            meanDegree = (meanDegree * 2 + tmpDegreeCounter) / 3;
            // meanDegree = (meanDegree + tmpDegreeCounter) / 2;
        }
    }

    /**
     * Introduces the necessary shortcuts for adjNode v in the graph.
     */
    int addShortcuts( int v )
    {
        shortcuts.clear();
        findShortcuts(addScHandler.setNode(v));
        int tmpNewShortcuts = 0;
        NEXT_SC:
        for (Shortcut sc : shortcuts.keySet())
        {
            boolean updatedInGraph = false;
            // check if we need to update some existing shortcut in the graph
            EdgeSkipIterator iter = vehicleOutExplorer.setBaseNode(sc.from);
            while (iter.next())
            {
                if (iter.isShortcut() && iter.getAdjNode() == sc.to
                        && PrepareEncoder.canBeOverwritten(iter.getFlags(), sc.flags))
                {
                    if (sc.weight >= prepareWeighting.calcWeight(iter, false, EdgeIterator.NO_EDGE))
                        continue NEXT_SC;

                    if (iter.getEdge() == sc.skippedEdge1 || iter.getEdge() == sc.skippedEdge2)
                    {
                        throw new IllegalStateException("Shortcut cannot update itself! " + iter.getEdge()
                                + ", skipEdge1:" + sc.skippedEdge1 + ", skipEdge2:" + sc.skippedEdge2
                                + ", edge " + iter + ":" + getCoords(iter, prepareGraph)
                                + ", sc:" + sc
                                + ", skippedEdge1: " + getCoords(prepareGraph.getEdgeProps(sc.skippedEdge1, sc.from), prepareGraph)
                                + ", skippedEdge2: " + getCoords(prepareGraph.getEdgeProps(sc.skippedEdge2, sc.to), prepareGraph)
                                + ", neighbors:" + GHUtility.getNeighbors(iter));
                    }

                    // note: flags overwrite weight => call first
                    iter.setFlags(sc.flags);
                    iter.setWeight(sc.weight);
                    iter.setDistance(sc.dist);
                    iter.setSkippedEdges(sc.skippedEdge1, sc.skippedEdge2);
                    setOrigEdgeCount(iter.getEdge(), sc.originalEdges);
                    updatedInGraph = true;
                    break;
                }
            }

            if (!updatedInGraph)
            {
                EdgeSkipIterState edgeState = prepareGraph.shortcut(sc.from, sc.to);
                // note: flags overwrite weight => call first
                edgeState.setFlags(sc.flags);
                edgeState.setWeight(sc.weight);
                edgeState.setDistance(sc.dist);
                edgeState.setSkippedEdges(sc.skippedEdge1, sc.skippedEdge2);
                setOrigEdgeCount(edgeState.getEdge(), sc.originalEdges);
                tmpNewShortcuts++;
            }
        }
        return tmpNewShortcuts;
    }

    String getCoords( EdgeIteratorState e, Graph g )
    {
        NodeAccess na = g.getNodeAccess();
        int base = e.getBaseNode();
        int adj = e.getAdjNode();
        return base + "->" + adj + " (" + e.getEdge() + "); "
                + na.getLat(base) + "," + na.getLon(base) + " -> " + na.getLat(adj) + "," + na.getLon(adj);
    }

    PrepareContractionHierarchies initFromGraph()
    {
        ghStorage.freeze();
        maxEdgesCount = ghStorage.getAllEdges().getCount();
        vehicleInExplorer = prepareGraph.createEdgeExplorer(new DefaultEdgeFilter(prepareFlagEncoder, true, false));
        vehicleOutExplorer = prepareGraph.createEdgeExplorer(new DefaultEdgeFilter(prepareFlagEncoder, false, true));
        final EdgeFilter allFilter = new DefaultEdgeFilter(prepareFlagEncoder, true, true);

        // filter by vehicle and level number
        final EdgeFilter accessWithLevelFilter = new LevelEdgeFilter(prepareGraph)
        {
            @Override
            public final boolean accept( EdgeIteratorState edgeState )
            {
                if (!super.accept(edgeState))
                    return false;

                return allFilter.accept(edgeState);
            }
        };

        maxLevel = prepareGraph.getNodes() + 1;
        ignoreNodeFilter = new IgnoreNodeFilter(prepareGraph, maxLevel);
        vehicleAllExplorer = prepareGraph.createEdgeExplorer(allFilter);
        vehicleAllTmpExplorer = prepareGraph.createEdgeExplorer(allFilter);
        calcPrioAllExplorer = prepareGraph.createEdgeExplorer(accessWithLevelFilter);

        // Use an alternative to PriorityQueue as it has some advantages: 
        //   1. Gets automatically smaller if less entries are stored => less total RAM used. 
        //      Important because Graph is increasing until the end.
        //   2. is slightly faster
        //   but we need the additional oldPriorities array to keep the old value which is necessary for the update method
        sortedNodes = new GHTreeMapComposed();
        oldPriorities = new int[prepareGraph.getNodes()];
        prepareAlgo = new DijkstraOneToMany(prepareGraph, prepareFlagEncoder, prepareWeighting, traversalMode);
        return this;
    }

    public int getShortcuts()
    {
        return newShortcuts;
    }

    static class IgnoreNodeFilter implements EdgeFilter
    {
        int avoidNode;
        int maxLevel;
        CHGraph graph;

        public IgnoreNodeFilter( CHGraph g, int maxLevel )
        {
            this.graph = g;
            this.maxLevel = maxLevel;
        }

        public IgnoreNodeFilter setAvoidNode( int node )
        {
            this.avoidNode = node;
            return this;
        }

        @Override
        public final boolean accept( EdgeIteratorState iter )
        {
            // ignore if it is skipNode or adjNode is already contracted
            int node = iter.getAdjNode();
            return avoidNode != node && graph.getLevel(node) == maxLevel;
        }
    }

    private void setOrigEdgeCount( int edgeId, int value )
    {
        edgeId -= maxEdgesCount;
        if (edgeId < 0)
        {
            if (value != 1)
<<<<<<< HEAD
                throw new IllegalStateException("Trying to set original edge count for normal edge to a value != 1");

            // ignore setting as every normal edge has original edge count of 1            
=======
                throw new IllegalStateException("Trying to set original edge count for normal edge to a value = " + value
                        + ", edge:" + (edgeId + maxEdgesCount) + ", max:" + maxEdgesCount + ", graph.max:" + ghStorage.getAllEdges().getCount());

            // ignore setting value, because every normal edge has original edge count of 1
>>>>>>> 2eae1213
            return;
        }

        long tmp = (long) edgeId * 4;
        originalEdges.ensureCapacity(tmp + 4);
        originalEdges.setInt(tmp, value);
    }

    private int getOrigEdgeCount( int edgeId )
    {
        edgeId -= maxEdgesCount;
        if (edgeId < 0)
            return 1;

        long tmp = (long) edgeId * 4;
        originalEdges.ensureCapacity(tmp + 4);
        return originalEdges.getInt(tmp);
    }

    @Override
    public RoutingAlgorithm createAlgo( Graph graph, AlgorithmOptions opts )
    {
        AbstractBidirAlgo algo;
        if (AlgorithmOptions.ASTAR_BI.equals(opts.getAlgorithm()))
        {
            AStarBidirection astarBi = new AStarBidirection(graph, prepareFlagEncoder, prepareWeighting, traversalMode)
            {
                @Override
                protected void initCollections( int nodes )
                {
                    // algorithm with CH does not need that much memory pre allocated
                    super.initCollections(Math.min(initialCollectionSize, nodes));
                }

                @Override
                protected boolean finished()
                {
                    // we need to finish BOTH searches for CH!
                    if (finishedFrom && finishedTo)
                        return true;

                    // changed finish condition for CH
                    return currFrom.weight >= bestPath.getWeight() && currTo.weight >= bestPath.getWeight();
                }

                @Override
                protected boolean isWeightLimitExceeded()
                {
                    return currFrom.weight > weightLimit && currTo.weight > weightLimit;
                }

                @Override
                protected Path createAndInitPath()
                {
                    bestPath = new Path4CH(graph, graph.getBaseGraph(), flagEncoder);
                    return bestPath;
                }

                @Override
                public String getName()
                {
                    return "astarbiCH";
                }

                @Override

                public String toString()
                {
                    return getName() + "|" + prepareWeighting;
                }
            };
            algo = astarBi;
        } else if (AlgorithmOptions.DIJKSTRA_BI.equals(opts.getAlgorithm()))
        {
            algo = new DijkstraBidirectionRef(graph, prepareFlagEncoder, prepareWeighting, traversalMode)
            {
                @Override
                protected void initCollections( int nodes )
                {
                    // algorithm with CH does not need that much memory pre allocated
                    super.initCollections(Math.min(initialCollectionSize, nodes));
                }

                @Override
                public boolean finished()
                {
                    // we need to finish BOTH searches for CH!
                    if (finishedFrom && finishedTo)
                        return true;

                    // changed also the final finish condition for CH                
                    return currFrom.weight >= bestPath.getWeight() && currTo.weight >= bestPath.getWeight();
                }

                @Override
                protected boolean isWeightLimitExceeded()
                {
                    return currFrom.weight > weightLimit && currTo.weight > weightLimit;
                }

                @Override
                protected Path createAndInitPath()
                {
                    bestPath = new Path4CH(graph, graph.getBaseGraph(), flagEncoder);
                    return bestPath;
                }

                @Override
                public String getName()
                {
                    return "dijkstrabiCH";
                }

                @Override
                public String toString()
                {
                    return getName() + "|" + prepareWeighting;
                }
            };
        } else
        {
            throw new UnsupportedOperationException("Algorithm " + opts.getAlgorithm() + " not supported for Contraction Hierarchies");
        }

        algo.setEdgeFilter(levelFilter);
        return algo;
    }

    private static class PriorityNode implements Comparable<PriorityNode>
    {
        int node;
        int priority;

        public PriorityNode( int node, int priority )
        {
            this.node = node;
            this.priority = priority;
        }

        @Override
        public String toString()
        {
            return node + " (" + priority + ")";
        }

        @Override
        public int compareTo( PriorityNode o )
        {
            return priority - o.priority;
        }
    }

    class Shortcut
    {
        int from;
        int to;
        int skippedEdge1;
        int skippedEdge2;
        double dist;
        double weight;
        int originalEdges;
        long flags = PrepareEncoder.getScFwdDir();

        public Shortcut( int from, int to, double weight, double dist )
        {
            this.from = from;
            this.to = to;
            this.weight = weight;
            this.dist = dist;
        }

        @Override
        public int hashCode()
        {
            int hash = 5;
            hash = 23 * hash + from;
            hash = 23 * hash + to;
            return 23 * hash
                    + (int) (Double.doubleToLongBits(this.weight) ^ (Double.doubleToLongBits(this.weight) >>> 32));
        }

        @Override
        public boolean equals( Object obj )
        {
            if (obj == null || getClass() != obj.getClass())
                return false;

            final Shortcut other = (Shortcut) obj;
            if (this.from != other.from || this.to != other.to)
                return false;

            return Double.doubleToLongBits(this.weight) == Double.doubleToLongBits(other.weight);
        }

        @Override
        public String toString()
        {
            String str;
            if (flags == PrepareEncoder.getScDirMask())
                str = from + "<->";
            else
                str = from + "->";

            return str + to + ", weight:" + weight + " (" + skippedEdge1 + "," + skippedEdge2 + ")";
        }
    }

    @Override
    public String toString()
    {
        return "PREPARE|CH|dijkstrabi";
    }
}<|MERGE_RESOLUTION|>--- conflicted
+++ resolved
@@ -85,22 +85,13 @@
     private double periodTime;
     private double lazyTime;
     private double neighborTime;
-<<<<<<< HEAD
-    private final int maxEdgesCount;
-=======
     private int maxEdgesCount;
->>>>>>> 2eae1213
 
     public PrepareContractionHierarchies( Directory dir, GraphHopperStorage ghStorage, CHGraph chGraph,
                                           FlagEncoder encoder, Weighting weighting, TraversalMode traversalMode )
     {
-<<<<<<< HEAD
-        this.prepareGraph = g;
-        maxEdgesCount = g.getAllEdges().getCount();
-=======
         this.ghStorage = ghStorage;
-        this.prepareGraph = (CHGraphImpl) chGraph;        
->>>>>>> 2eae1213
+        this.prepareGraph = (CHGraphImpl) chGraph;
         this.traversalMode = traversalMode;
         this.prepareFlagEncoder = encoder;
         long scFwdDir = encoder.setAccess(0, true, false);
@@ -797,17 +788,10 @@
         edgeId -= maxEdgesCount;
         if (edgeId < 0)
         {
+            // ignore setting as every normal edge has original edge count of 1            
             if (value != 1)
-<<<<<<< HEAD
-                throw new IllegalStateException("Trying to set original edge count for normal edge to a value != 1");
-
-            // ignore setting as every normal edge has original edge count of 1            
-=======
                 throw new IllegalStateException("Trying to set original edge count for normal edge to a value = " + value
                         + ", edge:" + (edgeId + maxEdgesCount) + ", max:" + maxEdgesCount + ", graph.max:" + ghStorage.getAllEdges().getCount());
-
-            // ignore setting value, because every normal edge has original edge count of 1
->>>>>>> 2eae1213
             return;
         }
 
