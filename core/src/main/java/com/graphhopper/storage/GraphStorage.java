/*
 *  Licensed to GraphHopper and Peter Karich under one or more contributor
 *  license agreements. See the NOTICE file distributed with this work for 
 *  additional information regarding copyright ownership.
 * 
 *  GraphHopper licenses this file to you under the Apache License, 
 *  Version 2.0 (the "License"); you may not use this file except in 
 *  compliance with the License. You may obtain a copy of the License at
 * 
 *       http://www.apache.org/licenses/LICENSE-2.0
 * 
 *  Unless required by applicable law or agreed to in writing, software
 *  distributed under the License is distributed on an "AS IS" BASIS,
 *  WITHOUT WARRANTIES OR CONDITIONS OF ANY KIND, either express or implied.
 *  See the License for the specific language governing permissions and
 *  limitations under the License.
 */
package com.graphhopper.storage;

import com.graphhopper.coll.GHBitSet;
import com.graphhopper.coll.GHBitSetImpl;
import com.graphhopper.coll.SparseIntIntArray;
import com.graphhopper.routing.util.AllEdgesIterator;
import com.graphhopper.routing.util.EdgeFilter;
import com.graphhopper.routing.util.EncodingManager;
import com.graphhopper.search.NameIndex;
import com.graphhopper.util.*;
import com.graphhopper.util.shapes.BBox;

import static com.graphhopper.util.Helper.nf;

/**
 * The main implementation which handles nodes and edges file format. It can be used with different
 * Directory implementations like RAMDirectory for fast access or via MMapDirectory for
 * virtual-memory and not thread safe usage.
 * <p/>
 * Note: A RAM DataAccess Object is thread-safe in itself but if used in this Graph implementation
 * it is not write thread safe.
 * <p/>
 * Life cycle: (1) object creation, (2) configuration via setters & getters, (3) create or
 * loadExisting, (4) usage, (5) flush, (5) close
 * <p/>
 * @see GraphBuilder Use the GraphBuilder class to create a (Level)GraphStorage easier.
 * @see LevelGraphStorage
 * @author Peter Karich
 */
public class GraphStorage implements Graph, Storable<GraphStorage>
{
    private static final int NO_NODE = -1;
    // distance of around +-1000 000 meter are ok
    private static final float INT_DIST_FACTOR = 1000f;
    private Directory dir;
    // edge memory layout: nodeA,nodeB,linkA,linkB,dist,flags,geometryRef,streetNameRef
    protected final int E_NODEA, E_NODEB, E_LINKA, E_LINKB, E_DIST, E_FLAGS, E_GEO, E_NAME;
    protected int edgeEntryBytes;
    protected DataAccess edges;
    /**
     * Specified how many entries (integers) are used per edge. interval [0,n)
     */
    private int edgeCount = 0;
    // node memory layout: edgeRef,lat,lon
    protected final int N_EDGE_REF, N_LAT, N_LON;
    /**
     * specified how many entries (integers) are used per node
     */
    protected int nodeEntryBytes;
    protected DataAccess nodes;
    /**
     * interval [0,n)
     */
    private int nodeCount;
    private BBox bounds;
    // remove markers are not yet persistent!
    private GHBitSet removedNodes;
    private int edgeEntryIndex = -4, nodeEntryIndex = -4;
    // length | nodeA | nextNode | ... | nodeB
    // as we use integer index in 'egdes' area => 'geometry' area is limited to 2GB
    private DataAccess wayGeometry;
    // 0 stands for no separate geoRef
    private int maxGeoRef = 4;
    private boolean initialized = false;
    private EncodingManager encodingManager;
    private NameIndex nameIndex;
    protected final EdgeFilter allEdgesFilter;
    private StorableProperties properties;

    public GraphStorage( Directory dir, EncodingManager encodingManager )
    {
        // here encoding manager can be null e.g. if we want to load existing graph
        this.encodingManager = encodingManager;
        allEdgesFilter = EdgeFilter.ALL_EDGES;
        this.dir = dir;
        this.nodes = dir.find("nodes");
        this.edges = dir.find("edges");
        this.wayGeometry = dir.find("geometry");
        this.nameIndex = new NameIndex(dir);
        this.properties = new StorableProperties(dir);
        this.bounds = BBox.INVERSE.clone();
        E_NODEA = nextEdgeEntryIndex();
        E_NODEB = nextEdgeEntryIndex();
        E_LINKA = nextEdgeEntryIndex();
        E_LINKB = nextEdgeEntryIndex();
        E_DIST = nextEdgeEntryIndex();
        E_FLAGS = nextEdgeEntryIndex();
        E_GEO = nextEdgeEntryIndex();
        E_NAME = nextEdgeEntryIndex();

        N_EDGE_REF = nextNodeEntryIndex();
        N_LAT = nextNodeEntryIndex();
        N_LON = nextNodeEntryIndex();
        initNodeAndEdgeEntrySize();
    }

    void checkInit()
    {
        if (initialized)
        {
            throw new IllegalStateException("You cannot configure this GraphStorage "
                    + "after calling create or loadExisting. Calling one of the methods twice is also not allowed.");
        }
    }

    protected final int nextEdgeEntryIndex()
    {
        edgeEntryIndex += 4;
        return edgeEntryIndex;
    }

    protected final int nextNodeEntryIndex()
    {
        nodeEntryIndex += 4;
        return nodeEntryIndex;
    }

    protected final void initNodeAndEdgeEntrySize()
    {
        nodeEntryBytes = nodeEntryIndex + 4;
        edgeEntryBytes = edgeEntryIndex + 4;
    }

    /**
     * @return the directory where this graph is stored.
     */
    public Directory getDirectory()
    {
        return dir;
    }

    public GraphStorage setSegmentSize( int bytes )
    {
        checkInit();
        nodes.setSegmentSize(bytes);
        edges.setSegmentSize(bytes);
        wayGeometry.setSegmentSize(bytes);
        nameIndex.setSegmentSize(bytes);
        return this;
    }

    /**
     * After configuring this storage you need to create it explicitly.
     */
    @Override
    public GraphStorage create( long byteCount )
    {
        checkInit();
        if (encodingManager == null)
        {
            throw new IllegalStateException("EncodingManager can only be null if you call loadExisting");
        }
        long initSize = Math.max(byteCount, 100);
        nodes.create(initSize);
        initNodeRefs(0, nodes.getCapacity());

        edges.create(initSize);
        wayGeometry.create(initSize);
        nameIndex.create(1000);
        properties.create(100);
        properties.put("osmreader.acceptWay", encodingManager.encoderList());
        properties.putCurrentVersions();
        initialized = true;
        return this;
    }

    @Override
    public int getNodes()
    {
        return nodeCount;
    }

    @Override
    public double getLatitude( int index )
    {
        return Helper.intToDegree(nodes.getInt((long) index * nodeEntryBytes + N_LAT));
    }

    @Override
    public double getLongitude( int index )
    {
        return Helper.intToDegree(nodes.getInt((long) index * nodeEntryBytes + N_LON));
    }

    /**
     * Translates double VALUE to integer in order to save it in a DataAccess object
     */
    private int distToInt( double f )
    {
        return (int) (f * INT_DIST_FACTOR);
    }

    /**
     * returns distance (already translated from integer to double)
     */
    private double getDist( long pointer )
    {
        return (double) edges.getInt(pointer + E_DIST) / INT_DIST_FACTOR;
    }

    @Override
    public BBox getBounds()
    {
        return bounds;
    }

    @Override
    public void setNode( int index, double lat, double lon )
    {
        ensureNodeIndex(index);
        long tmp = (long) index * nodeEntryBytes;
        nodes.setInt(tmp + N_LAT, Helper.degreeToInt(lat));
        nodes.setInt(tmp + N_LON, Helper.degreeToInt(lon));
        if (lat > bounds.maxLat)
        {
            bounds.maxLat = lat;
        }
        if (lat < bounds.minLat)
        {
            bounds.minLat = lat;
        }
        if (lon > bounds.maxLon)
        {
            bounds.maxLon = lon;
        }
        if (lon < bounds.minLon)
        {
            bounds.minLon = lon;
        }
    }

    private long incCapacity( DataAccess da, long deltaCap )
    {
        if (!initialized)
        {
            throw new IllegalStateException("Call create before or use the GraphBuilder class");
        }
        long newSeg = deltaCap / da.getSegmentSize();
        if (deltaCap % da.getSegmentSize() != 0)
        {
            newSeg++;
        }
        long cap = da.getCapacity() + newSeg * da.getSegmentSize();
        da.ensureCapacity(cap);
        return cap;
    }

    void ensureNodeIndex( int nodeIndex )
    {
        if (nodeIndex < nodeCount)
        {
            return;
        }

        long oldNodes = nodeCount;
        nodeCount = nodeIndex + 1;
        long deltaCap = (long) nodeCount * nodeEntryBytes - nodes.getCapacity();
        if (deltaCap <= 0)
        {
            return;
        }

        long newBytesCapacity = incCapacity(nodes, deltaCap);
        initNodeRefs(oldNodes * nodeEntryBytes, newBytesCapacity);
        if (removedNodes != null)
        {
            getRemovedNodes().ensureCapacity((int) (newBytesCapacity / nodeEntryBytes));
        }
    }

    /**
     * Initializes the node area with the empty edge value.
     */
    private void initNodeRefs( long oldCapacity, long newCapacity )
    {
        for (long pointer = oldCapacity + N_EDGE_REF; pointer < newCapacity; pointer += nodeEntryBytes)
        {
            nodes.setInt(pointer, EdgeIterator.NO_EDGE);
        }
    }

    private void ensureEdgeIndex( int edgeIndex )
    {
        long deltaCap = ((long) edgeIndex + 1) * edgeEntryBytes - edges.getCapacity();
        if (deltaCap <= 0)
            return;

        incCapacity(edges, deltaCap);
    }

    private void ensureGeometry( long bytePos, int byteLength )
    {
        long deltaCap = bytePos + byteLength - wayGeometry.getCapacity();
        if (deltaCap <= 0)
            return;

        incCapacity(wayGeometry, deltaCap);
    }

    @Override
    public EdgeIterator edge( int a, int b, double distance, boolean bothDirections )
    {
        return edge(a, b, distance, encodingManager.flagsDefault(bothDirections));
    }

    @Override
    public EdgeIterator edge( int a, int b, double distance, int flags )
    {
        ensureNodeIndex(Math.max(a, b));
        int edge = internalEdgeAdd(a, b, distance, flags);
        EdgeIterable iter = new EdgeIterable(null);
        iter.setBaseNode(a);
        iter.setEdgeId(edge);
        iter.next();
        return iter;
    }

    private int nextGeoRef( int arrayLength )
    {
        int tmp = maxGeoRef;
        // one more integer to store also the size itself
        maxGeoRef += arrayLength + 1;
        return tmp;
    }

    /**
     * @return edgeIdPointer which is edgeId * edgeEntrySize
     */
    int internalEdgeAdd( int fromNodeId, int toNodeId, double dist, int flags )
    {
        int newOrExistingEdge = nextEdge();
        connectNewEdge(fromNodeId, newOrExistingEdge);
        if (fromNodeId != toNodeId)
        {
            connectNewEdge(toNodeId, newOrExistingEdge);
        }
        writeEdge(newOrExistingEdge, fromNodeId, toNodeId, EdgeIterator.NO_EDGE, EdgeIterator.NO_EDGE, dist, flags);
        return newOrExistingEdge;
    }

    // for test only
    void setEdgeCount( int cnt )
    {
        edgeCount = cnt;
    }

    private int nextEdge()
    {
        int nextEdge = edgeCount;
        edgeCount++;
        if (edgeCount < 0)
        {
            throw new IllegalStateException("too many edges. new edge id would be negative. " + toString());
        }
        ensureEdgeIndex(edgeCount);
        return nextEdge;
    }

    private void connectNewEdge( int fromNodeId, int newOrExistingEdge )
    {
        long nodePointer = (long) fromNodeId * nodeEntryBytes;
        int edge = nodes.getInt(nodePointer + N_EDGE_REF);
        if (edge > EdgeIterator.NO_EDGE)
        {
            // append edge and overwrite EMPTY_LINK
            long lastEdge = getLastEdge(fromNodeId, edge);
            edges.setInt(lastEdge, newOrExistingEdge);
        } else
        {
            nodes.setInt(nodePointer + N_EDGE_REF, newOrExistingEdge);
        }
    }

    private long writeEdge( int edge, int nodeThis, int nodeOther, int nextEdge, int nextEdgeOther,
            double distance, int flags )
    {
        if (nodeThis > nodeOther)
        {
            int tmp = nodeThis;
            nodeThis = nodeOther;
            nodeOther = tmp;

            tmp = nextEdge;
            nextEdge = nextEdgeOther;
            nextEdgeOther = tmp;

            flags = encodingManager.swapDirection(flags);
        }

        long edgePointer = (long) edge * edgeEntryBytes;
        edges.setInt(edgePointer + E_NODEA, nodeThis);
        edges.setInt(edgePointer + E_NODEB, nodeOther);
        edges.setInt(edgePointer + E_LINKA, nextEdge);
        edges.setInt(edgePointer + E_LINKB, nextEdgeOther);
        edges.setInt(edgePointer + E_DIST, distToInt(distance));
        edges.setInt(edgePointer + E_FLAGS, flags);
        return edgePointer;
    }

    protected final long getLinkPosInEdgeArea( int nodeThis, int nodeOther, long edgePointer )
    {
        return nodeThis <= nodeOther ? edgePointer + E_LINKA : edgePointer + E_LINKB;
    }

    private long getLastEdge( int nodeThis, long edgePointer )
    {
        long lastLink = -1;
        int i = 0;
        int otherNode = -1;
        for (; i < 10000; i++)
        {
            edgePointer *= edgeEntryBytes;
            otherNode = getOtherNode(nodeThis, edgePointer);
            lastLink = getLinkPosInEdgeArea(nodeThis, otherNode, edgePointer);
            edgePointer = edges.getInt(lastLink);
            if (edgePointer == EdgeIterator.NO_EDGE)
            {
                break;
            }
        }

        if (i >= 10000)
        {
            throw new IllegalStateException("endless loop? edge count of " + nodeThis
                    + " is probably not higher than " + i
                    + ", edgePointer:" + edgePointer + ", otherNode:" + otherNode
                    + "\n" + getDebugInfo(nodeThis, 10));
        }
        return lastLink;
    }

    public String getDebugInfo( int node, int area )
    {
        String str = "--- node " + node + " ---";
        int min = Math.max(0, node - area / 2);
        int max = Math.min(nodeCount, node + area / 2);
        long nodePointer = (long) node * nodeEntryBytes;
        for (int i = min; i < max; i++)
        {
            str += "\n" + i + ": ";
            for (int j = 0; j < nodeEntryBytes; j += 4)
            {
                if (j > 0)
                {
                    str += ",\t";
                }
                str += nodes.getInt(nodePointer + j);
            }
        }
        int edge = nodes.getInt(nodePointer);
        str += "\n--- edges " + edge + " ---";
        int otherNode;
        for (int i = 0; i < 1000; i++)
        {
            str += "\n";
            if (edge == EdgeIterator.NO_EDGE)
            {
                break;
            }
            str += edge + ": ";
            long edgePointer = (long) edge * edgeEntryBytes;
            for (int j = 0; j < edgeEntryBytes; j += 4)
            {
                if (j > 0)
                {
                    str += ",\t";
                }
                str += edges.getInt(edgePointer + j);
            }

            otherNode = getOtherNode(node, edgePointer);
            long lastLink = getLinkPosInEdgeArea(node, otherNode, edgePointer);
            edge = edges.getInt(lastLink);
        }
        return str;
    }

    private int getOtherNode( int nodeThis, long edgePointer )
    {
        int nodeA = edges.getInt(edgePointer + E_NODEA);
        if (nodeA == nodeThis)
        // return b
        {
            return edges.getInt(edgePointer + E_NODEB);
        }
        // return a
        return nodeA;
    }

    @Override
    public AllEdgesIterator getAllEdges()
    {
        return new AllEdgeIterator();
    }

    public EncodingManager getEncodingManager()
    {
        return encodingManager;
    }

    public StorableProperties getProperties()
    {
        return properties;
    }

    /**
     * Include all edges of this storage in the iterator.
     */
    protected class AllEdgeIterator implements AllEdgesIterator
    {
        protected long edgePointer = -edgeEntryBytes;
        private final long maxEdges = (long) edgeCount * edgeEntryBytes;
        private int nodeA;

        public AllEdgeIterator()
        {
        }

        @Override
        public int getMaxId()
        {
            return edgeCount;
        }

        @Override
        public boolean next()
        {
            do
            {
                edgePointer += edgeEntryBytes;
                nodeA = edges.getInt(edgePointer + E_NODEA);
                // some edges are deleted and have a negative node
            } while (nodeA == NO_NODE && edgePointer < maxEdges);
            return edgePointer < maxEdges;
        }

        @Override
        public int getBaseNode()
        {
            return nodeA;
        }

        @Override
        public int getAdjNode()
        {
            return edges.getInt(edgePointer + E_NODEB);
        }

        @Override
        public double getDistance()
        {
            return getDist(edgePointer);
        }

        @Override
        public void setDistance( double dist )
        {
            edges.setInt(edgePointer + E_DIST, distToInt(dist));
        }

        @Override
        public int getFlags()
        {
            return edges.getInt(edgePointer + E_FLAGS);
        }

        @Override
        public void setFlags( int flags )
        {
            throw new UnsupportedOperationException("Not supported yet.");
        }

        @Override
        public int getEdge()
        {
            return (int) (edgePointer / edgeEntryBytes);
        }

        @Override
        public void setWayGeometry( PointList pillarNodes )
        {
            GraphStorage.this.setWayGeometry(pillarNodes, edgePointer, getBaseNode() > getAdjNode());
        }

        @Override
        public PointList getWayGeometry()
        {
            return GraphStorage.this.getWayGeometry(edgePointer, getBaseNode() > getAdjNode());
        }

        @Override
        public String getName()
        {
            int nameIndexRef = edges.getInt(edgePointer + E_NAME);
            return nameIndex.get(nameIndexRef);
        }

        @Override
        public void setName( String name )
        {
            int nameIndexRef = nameIndex.put(name);
            edges.setInt(edgePointer + E_NAME, nameIndexRef);
        }

<<<<<<< HEAD
=======
        @Override
        public EdgeIterator detach()
        {
            if (edgePointer < 0)
                throw new IllegalStateException("call next before detaching");
            AllEdgeIterator iter = new AllEdgeIterator();
            iter.edgePointer = edgePointer;
            iter.nodeA = nodeA;
            return iter;
        }

>>>>>>> e85e255b
        @Override
        public String toString()
        {
            return getEdge() + " " + getBaseNode() + "-" + getAdjNode();
        }
    }

    @Override
    public EdgeIterator getEdgeProps( int edgeId, int adjNode )
    {
        if (edgeId <= EdgeIterator.NO_EDGE || edgeId > edgeCount)
            throw new IllegalStateException("edgeId " + edgeId + " out of bounds [0," + nf(edgeCount) + "]");

        if (adjNode < 0 && adjNode != -1)
            throw new IllegalStateException("adjNode " + adjNode + " out of bounds [0," + nf(nodeCount) + "]");

        long edgePointer = (long) edgeId * edgeEntryBytes;
        int nodeA = edges.getInt(edgePointer + E_NODEA);
        if (nodeA == NO_NODE)
            throw new IllegalStateException("edgeId " + edgeId + " is invalid - already removed!");

        int nodeB = edges.getInt(edgePointer + E_NODEB);
        SingleEdge edge;
        if (adjNode == nodeB || adjNode == -1)
        {
            // API problem for -1 because then it should be a RawEdgeIterator instead
            edge = createSingleEdge(edgeId, nodeA);
            edge.node = nodeB;
            return edge;
        } else if (adjNode == nodeA)
        {
            edge = createSingleEdge(edgeId, nodeB);
            edge.node = nodeA;
            edge.switchFlags = true;
            return edge;
        }
        // if edgeId exists but adjacent nodes do not match
        return null;
    }

    protected SingleEdge createSingleEdge( int edgeId, int nodeId )
    {
        return new SingleEdge(edgeId, nodeId);
    }

    protected class SingleEdge extends EdgeIterable
    {
        protected boolean switchFlags;

        public SingleEdge( int edgeId, int nodeId )
        {
            super(null);
            setBaseNode(nodeId);
            setEdgeId(edgeId);
            nextEdge = EdgeIterable.NO_EDGE;
        }

        @Override
        public int getFlags()
        {
            int flags = edges.getInt(edgePointer + E_FLAGS);
            if (switchFlags)
                return encodingManager.swapDirection(flags);

            return flags;
        }
    }

    @Override
    public EdgeExplorer createEdgeExplorer( EdgeFilter filter )
    {
        return new EdgeIterable(filter);
    }

    @Override
    public EdgeExplorer createEdgeExplorer()
    {
        return createEdgeExplorer(allEdgesFilter);
    }

    protected class EdgeIterable implements EdgeExplorer
    {
        final EdgeFilter filter;
        int baseNode;
        // edge properties
        int node;
        int edgeId;
        long edgePointer;
        int nextEdge;

        // used for SingleEdge and as return value of edge()        
        public EdgeIterable( EdgeFilter filter )
        {
            this.filter = filter;
        }

        protected void setEdgeId( int edgeId )
        {
            this.nextEdge = this.edgeId = edgeId;
            this.edgePointer = (long) nextEdge * edgeEntryBytes;
        }

        @Override
        public EdgeExplorer setBaseNode( int baseNode )
        {
            int edge = nodes.getInt((long) baseNode * nodeEntryBytes + N_EDGE_REF);
            setEdgeId(edge);
            this.baseNode = baseNode;
            return this;
        }

        @Override
        public final boolean next()
        {
            int i = 0;
            boolean foundNext = false;
            for (; i < 1000; i++)
            {
                if (nextEdge == EdgeIterator.NO_EDGE)
                    break;

                edgePointer = (long) nextEdge * edgeEntryBytes;
                edgeId = nextEdge;
                node = getOtherNode(baseNode, edgePointer);

                // position to next edge
                nextEdge = edges.getInt(getLinkPosInEdgeArea(baseNode, node, edgePointer));
                if (nextEdge == edgeId)
                    throw new AssertionError("endless loop detected for " + baseNode + "," + node + "," + edgePointer);

                foundNext = filter != null && filter.accept(this);
                if (foundNext)
                    break;
            }
            // road networks typically do not have nodes with plenty of edges!
            if (i > 1000)
            {
                throw new IllegalStateException("something went wrong: no end of edge-list found");
            }
            return foundNext;
        }

        private long getEdgePointer()
        {
            return edgePointer;
        }

        @Override
        public final int getAdjNode()
        {
            return node;
        }

        @Override
        public final double getDistance()
        {
            return getDist(edgePointer);
        }

        @Override
        public final void setDistance( double dist )
        {
            edges.setInt(edgePointer + E_DIST, distToInt(dist));
        }

        @Override
        public int getFlags()
        {
            int flags = edges.getInt(edgePointer + E_FLAGS);

            // switch direction flags if necessary
            if (baseNode > node)
            {
                flags = encodingManager.swapDirection(flags);
            }
            return flags;
        }

        @Override
        public final void setFlags( int fl )
        {
            int nep = edges.getInt(getLinkPosInEdgeArea(baseNode, node, edgePointer));
            int neop = edges.getInt(getLinkPosInEdgeArea(node, baseNode, edgePointer));
            writeEdge(getEdge(), baseNode, node, nep, neop, getDistance(), fl);
        }

        @Override
        public final int getBaseNode()
        {
            return baseNode;
        }

        @Override
        public final void setWayGeometry( PointList pillarNodes )
        {
            GraphStorage.this.setWayGeometry(pillarNodes, edgePointer, baseNode > node);
        }

        @Override
        public final PointList getWayGeometry()
        {
            return GraphStorage.this.getWayGeometry(edgePointer, baseNode > node);
        }

        @Override
        public final int getEdge()
        {
            return edgeId;
        }

        @Override
        public String getName()
        {
            int nameIndexRef = edges.getInt(edgePointer + E_NAME);
            return nameIndex.get(nameIndexRef);
        }

        @Override
        public void setName( String name )
        {
            int nameIndexRef = nameIndex.put(name);
            edges.setInt(edgePointer + E_NAME, nameIndexRef);
        }
<<<<<<< HEAD
=======

        @Override
        public final boolean isEmpty()
        {
            return false;
        }
>>>>>>> e85e255b

        @Override
        public EdgeIterator detach()
        {
            if (edgeId == nextEdge)
                throw new IllegalStateException("call next before detaching");

            EdgeIterable iter = new EdgeIterable(edgeId, baseNode, filter);
            iter.next();
            return iter;
        }

        @Override
        public final String toString()
        {
            return getEdge() + " " + getBaseNode() + "-" + getAdjNode();
        }
    }

    private void setWayGeometry( PointList pillarNodes, long edgePointer, boolean reverse )
    {
        if (pillarNodes != null && !pillarNodes.isEmpty())
        {
            int len = pillarNodes.getSize();
            int tmpRef = nextGeoRef(len * 2);
            edges.setInt(edgePointer + E_GEO, tmpRef);
            long geoRef = (long) tmpRef * 4;
            ensureGeometry(geoRef, len * 8 + 4);
            byte[] bytes = new byte[len * 2 * 4 + 4];
            BitUtil.fromInt(bytes, len, 0);
            if (reverse)
            {
                pillarNodes.reverse();
            }

            int tmpOffset = 4;
            for (int i = 0; i < len; i++)
            {
                BitUtil.fromInt(bytes, Helper.degreeToInt(pillarNodes.getLatitude(i)), tmpOffset);
                tmpOffset += 4;
                BitUtil.fromInt(bytes, Helper.degreeToInt(pillarNodes.getLongitude(i)), tmpOffset);
                tmpOffset += 4;
            }

            wayGeometry.setBytes(geoRef, bytes, bytes.length);
        } else
        {
            edges.setInt(edgePointer + E_GEO, EdgeIterator.NO_EDGE);
        }
    }

    private PointList getWayGeometry( long edgePointer, boolean reverse )
    {
        long geoRef = edges.getInt(edgePointer + E_GEO);
        if (geoRef == EdgeIterator.NO_EDGE)
        {
            return PointList.EMPTY;
        }

        geoRef *= 4;
        int count = wayGeometry.getInt(geoRef);

        geoRef += 4;
        byte[] bytes = new byte[count * 2 * 4];
        wayGeometry.getBytes(geoRef, bytes, bytes.length);
        PointList pillarNodes = new PointList(count);
        if (reverse)
        {
            int index = bytes.length;
            for (int i = count - 1; i >= 0; i--)
            {
                index -= 4;
                double lon = Helper.intToDegree(BitUtil.toInt(bytes, index));
                index -= 4;
                double lat = Helper.intToDegree(BitUtil.toInt(bytes, index));
                pillarNodes.add(lat, lon);
            }
        } else
        {
            int index = 0;
            for (int i = 0; i < count; i++)
            {
                double lat = Helper.intToDegree(BitUtil.toInt(bytes, index));
                index += 4;
                double lon = Helper.intToDegree(BitUtil.toInt(bytes, index));
                index += 4;
                pillarNodes.add(lat, lon);
            }
        }
        return pillarNodes;
    }

    @Override
    public Graph copyTo( Graph g )
    {
        if (g.getClass().equals(getClass()))
        {
            return _copyTo((GraphStorage) g);
        } else
        {
            return GHUtility.copyTo(this, g);
        }
    }

    Graph _copyTo( GraphStorage clonedG )
    {
        if (clonedG.edgeEntryBytes != edgeEntryBytes)
        {
            throw new IllegalStateException("edgeEntrySize cannot be different for cloned graph");
        }

        if (clonedG.nodeEntryBytes != nodeEntryBytes)
        {
            throw new IllegalStateException("nodeEntrySize cannot be different for cloned graph");
        }

        // nodes
        nodes.copyTo(clonedG.nodes);
        clonedG.nodeCount = nodeCount;
        clonedG.bounds = bounds.clone();

        // edges
        edges.copyTo(clonedG.edges);
        clonedG.edgeCount = edgeCount;

        // name
        nameIndex.copyTo(clonedG.nameIndex);

        // geometry
        wayGeometry.copyTo(clonedG.wayGeometry);
        clonedG.maxGeoRef = maxGeoRef;

        properties.copyTo(clonedG.properties);

        if (removedNodes == null)
        {
            clonedG.removedNodes = null;
        } else
        {
            clonedG.removedNodes = removedNodes.copyTo(new GHBitSetImpl());
        }

        clonedG.encodingManager = encodingManager;

        initialized = true;
        return clonedG;
    }

    private GHBitSet getRemovedNodes()
    {
        if (removedNodes == null)
        {
            removedNodes = new GHBitSetImpl((int) (nodes.getCapacity() / 4));
        }
        return removedNodes;
    }

    @Override
    public void markNodeRemoved( int index )
    {
        getRemovedNodes().add(index);
    }

    @Override
    public boolean isNodeRemoved( int index )
    {
        return getRemovedNodes().contains(index);
    }

    @Override
    public void optimize()
    {
        int delNodes = getRemovedNodes().getCardinality();
        if (delNodes <= 0)
        {
            return;
        }

        // Deletes only nodes. 
        // It reduces the fragmentation of the node space but introduces new unused edges.
        inPlaceNodeRemove(delNodes);

        // Reduce memory usage
        trimToSize();
    }

    private void trimToSize()
    {
        long nodeCap = (long) nodeCount * nodeEntryBytes;
        nodes.trimTo(nodeCap);
//        long edgeCap = (long) (edgeCount + 1) * edgeEntrySize;
//        edges.trimTo(edgeCap * 4);
    }

    /**
     * This method disconnects the specified edge from the list of edges of the specified node. It
     * does not release the freed space to be reused.
     * <p/>
     * @param edgeToUpdatePointer if it is negative then the nextEdgeId will be saved to refToEdges
     * of nodes
     */
    long internalEdgeDisconnect( int edge, long edgeToUpdatePointer, int baseNode, int adjNode )
    {
        long edgeToRemovePointer = (long) edge * edgeEntryBytes;
        // an edge is shared across the two nodes even if the edge is not in both directions
        // so we need to know two edge-pointers pointing to the edge before edgeToRemovePointer
        int nextEdgeId = edges.getInt(getLinkPosInEdgeArea(baseNode, adjNode, edgeToRemovePointer));
        if (edgeToUpdatePointer < 0)
        {
            nodes.setInt((long) baseNode * nodeEntryBytes, nextEdgeId);
        } else
        {
            // adjNode is different for the edge we want to update with the new link
            long link = edges.getInt(edgeToUpdatePointer + E_NODEA) == baseNode
                    ? edgeToUpdatePointer + E_LINKA : edgeToUpdatePointer + E_LINKB;
            edges.setInt(link, nextEdgeId);
        }
        return edgeToRemovePointer;
    }

    private void invalidateEdge( long edgePointer )
    {
        edges.setInt(edgePointer + E_NODEA, NO_NODE);
    }

    /**
     * This methods disconnects all edges from removed nodes. It does no edge compaction. Then it
     * moves the last nodes into the deleted nodes, where it needs to update the node ids in every
     * edge.
     */
    private void inPlaceNodeRemove( int removeNodeCount )
    {
        // Prepare edge-update of nodes which are connected to deleted nodes        
        int toMoveNode = getNodes();
        int itemsToMove = 0;

        // sorted map when we access it via keyAt and valueAt - see below!
        final SparseIntIntArray oldToNewMap = new SparseIntIntArray(removeNodeCount);
        GHBitSet toRemoveSet = new GHBitSetImpl(removeNodeCount);
        removedNodes.copyTo(toRemoveSet);

        EdgeExplorer delEdgesIter = createEdgeExplorer(allEdgesFilter);
        // create map of old node ids pointing to new ids        
        for (int removeNode = removedNodes.next(0);
                removeNode >= 0;
                removeNode = removedNodes.next(removeNode + 1))
        {
            delEdgesIter.setBaseNode(removeNode);
            while (delEdgesIter.next())
            {
                toRemoveSet.add(delEdgesIter.getAdjNode());
            }

            toMoveNode--;
            for (; toMoveNode >= 0; toMoveNode--)
            {
                if (!removedNodes.contains(toMoveNode))
                {
                    break;
                }
            }

            if (toMoveNode >= removeNode)
            {
                oldToNewMap.put(toMoveNode, removeNode);
            }
            itemsToMove++;
        }

        EdgeIterable adjNodesToDelIter = (EdgeIterable) createEdgeExplorer();
        // now similar process to disconnectEdges but only for specific nodes
        // all deleted nodes could be connected to existing. remove the connections
        for (int removeNode = toRemoveSet.next(0);
                removeNode >= 0;
                removeNode = toRemoveSet.next(removeNode + 1))
        {
            // remove all edges connected to the deleted nodes
            adjNodesToDelIter.setBaseNode(removeNode);
            long prev = EdgeIterator.NO_EDGE;
            while (adjNodesToDelIter.next())
            {
                int nodeId = adjNodesToDelIter.getAdjNode();
                // already invalidated
                if (nodeId != NO_NODE && removedNodes.contains(nodeId))
                {
                    int edgeToRemove = adjNodesToDelIter.getEdge();
                    long edgeToRemovePointer = (long) edgeToRemove * edgeEntryBytes;
                    internalEdgeDisconnect(edgeToRemove, prev, removeNode, nodeId);
                    invalidateEdge(edgeToRemovePointer);
                } else
                {
                    prev = adjNodesToDelIter.getEdgePointer();
                }
            }
        }

        GHBitSet toMoveSet = new GHBitSetImpl(removeNodeCount * 3);
        EdgeExplorer movedEdgeIter = createEdgeExplorer();
        // marks connected nodes to rewrite the edges
        for (int i = 0; i < itemsToMove; i++)
        {
            int oldI = oldToNewMap.keyAt(i);
            movedEdgeIter.setBaseNode(oldI);
            while (movedEdgeIter.next())
            {
                int nodeId = movedEdgeIter.getAdjNode();
                if (nodeId == NO_NODE)
                {
                    continue;
                }
                if (removedNodes.contains(nodeId))
                {
                    throw new IllegalStateException("shouldn't happen the edge to the node "
                            + nodeId + " should be already deleted. " + oldI);
                }

                toMoveSet.add(nodeId);
            }
        }

        // move nodes into deleted nodes
        for (int i = 0; i < itemsToMove; i++)
        {
            int oldI = oldToNewMap.keyAt(i);
            int newI = oldToNewMap.valueAt(i);
            long newOffset = (long) newI * nodeEntryBytes;
            long oldOffset = (long) oldI * nodeEntryBytes;
            for (long j = 0; j < nodeEntryBytes; j += 4)
            {
                nodes.setInt(newOffset + j, nodes.getInt(oldOffset + j));
            }
        }

        // *rewrites* all edges connected to moved nodes
        // go through all edges and pick the necessary ... <- this is easier to implement then
        // a more efficient (?) breadth-first search
        EdgeIterator iter = getAllEdges();
        while (iter.next())
        {
            int edge = iter.getEdge();
            long edgePointer = (long) edge * edgeEntryBytes;
            int nodeA = iter.getBaseNode();
            int nodeB = iter.getAdjNode();
            if (!toMoveSet.contains(nodeA) && !toMoveSet.contains(nodeB))
            {
                continue;
            }

            // now overwrite exiting edge with new node ids 
            // also flags and links could have changed due to different node order
            int updatedA = oldToNewMap.get(nodeA);
            if (updatedA < 0)
            {
                updatedA = nodeA;
            }

            int updatedB = oldToNewMap.get(nodeB);
            if (updatedB < 0)
            {
                updatedB = nodeB;
            }

            int linkA = edges.getInt(getLinkPosInEdgeArea(nodeA, nodeB, edgePointer));
            int linkB = edges.getInt(getLinkPosInEdgeArea(nodeB, nodeA, edgePointer));
            int flags = edges.getInt(edgePointer + E_FLAGS);
            double distance = getDist(edgePointer);
            writeEdge(edge, updatedA, updatedB, linkA, linkB, distance, flags);
        }

        // we do not remove the invalid edges => edgeCount stays the same!
        nodeCount -= removeNodeCount;

        EdgeExplorer explorer = createEdgeExplorer();
        // health check
        if (isTestingEnabled())
        {
            iter = getAllEdges();
            while (iter.next())
            {
                int base = iter.getBaseNode();
                int adj = iter.getAdjNode();
                String str = iter.getEdge()
                        + ", r.contains(" + base + "):" + removedNodes.contains(base)
                        + ", r.contains(" + adj + "):" + removedNodes.contains(adj)
                        + ", tr.contains(" + base + "):" + toRemoveSet.contains(base)
                        + ", tr.contains(" + adj + "):" + toRemoveSet.contains(adj)
                        + ", base:" + base + ", adj:" + adj + ", nodeCount:" + nodeCount;
                if (adj >= nodeCount)
                {
                    throw new RuntimeException("Adj.node problem with edge " + str);
                }
                if (base >= nodeCount)
                {
                    throw new RuntimeException("Base node problem with edge " + str);
                }
                try
                {
                    explorer.setBaseNode(adj).toString();
                } catch (Exception ex)
                {
                    org.slf4j.LoggerFactory.getLogger(getClass()).error("adj:" + adj);
                }
                try
                {
                    explorer.setBaseNode(base).toString();
                } catch (Exception ex)
                {
                    org.slf4j.LoggerFactory.getLogger(getClass()).error("base:" + base);
                }
            }
            // access last node -> no error
            explorer.setBaseNode(nodeCount - 1).toString();
        }
        removedNodes = null;
    }

    private static boolean isTestingEnabled()
    {
        boolean enableIfAssert = false;
        assert (enableIfAssert = true) : true;
        return enableIfAssert;
    }

    @Override
    public boolean loadExisting()
    {
        checkInit();
        if (edges.loadExisting())
        {
            if (!nodes.loadExisting())
            {
                throw new IllegalStateException("cannot load nodes. corrupt file or directory? " + dir);
            }
            if (!wayGeometry.loadExisting())
            {
                throw new IllegalStateException("cannot load geometry. corrupt file or directory? " + dir);
            }
            if (!nameIndex.loadExisting())
            {
                throw new IllegalStateException("cannot load name index. corrupt file or directory? " + dir);
            }
            String acceptStr = "";
            if (properties.loadExisting())
            {
                properties.checkVersions(false);
                // check encoding for compatiblity
                acceptStr = properties.get("osmreader.acceptWay");
            } else
            {
                throw new IllegalStateException("cannot load properties. corrupt file or directory? " + dir);
            }

            if (encodingManager == null)
            {
                if (acceptStr.isEmpty())
                {
                    throw new IllegalStateException("No EncodingManager was configured. And no one was found in the graph: " + dir.getLocation());
                }
                encodingManager = new EncodingManager(acceptStr);
            } else if (!acceptStr.isEmpty() && !encodingManager.encoderList().equals(acceptStr))
            {
                throw new IllegalStateException("Encoding does not match:\nGraphhopper config: " + encodingManager.encoderList() + "\nGraph: " + acceptStr);
            }

            // nodes
            int hash = nodes.getHeader(0);
            if (hash != getClass().getName().hashCode())
            {
                throw new IllegalStateException("Cannot load the graph - it wasn't create via "
                        + getClass().getName() + "! " + dir);
            }
            nodeEntryBytes = nodes.getHeader(1 * 4);
            nodeCount = nodes.getHeader(2 * 4);
            bounds.minLon = Helper.intToDegree(nodes.getHeader(3 * 4));
            bounds.maxLon = Helper.intToDegree(nodes.getHeader(4 * 4));
            bounds.minLat = Helper.intToDegree(nodes.getHeader(5 * 4));
            bounds.maxLat = Helper.intToDegree(nodes.getHeader(6 * 4));

            // edges
            edgeEntryBytes = edges.getHeader(0);
            edgeCount = edges.getHeader(1 * 4);

            // geometry
            maxGeoRef = wayGeometry.getHeader(0);
            initialized = true;
            return true;
        }
        return false;
    }

    @Override
    public void flush()
    {
        // nodes
        nodes.setHeader(0, getClass().getName().hashCode());
        nodes.setHeader(1 * 4, nodeEntryBytes);
        nodes.setHeader(2 * 4, nodeCount);
        nodes.setHeader(3 * 4, Helper.degreeToInt(bounds.minLon));
        nodes.setHeader(4 * 4, Helper.degreeToInt(bounds.maxLon));
        nodes.setHeader(5 * 4, Helper.degreeToInt(bounds.minLat));
        nodes.setHeader(6 * 4, Helper.degreeToInt(bounds.maxLat));

        // edges
        edges.setHeader(0, edgeEntryBytes);
        edges.setHeader(1 * 4, edgeCount);
        edges.setHeader(2 * 4, encodingManager.hashCode());

        // geometry
        wayGeometry.setHeader(0, maxGeoRef);

        properties.flush();
        wayGeometry.flush();
        nameIndex.flush();
        edges.flush();
        nodes.flush();
    }

    @Override
    public void close()
    {
        properties.close();
        wayGeometry.close();
        nameIndex.close();
        edges.close();
        nodes.close();
    }

    @Override
    public long getCapacity()
    {
        return edges.getCapacity() + nodes.getCapacity() + nameIndex.getCapacity()
                + wayGeometry.getCapacity() + properties.getCapacity();
    }

    public String toDetailsString()
    {
        return "edges:" + nf(edgeCount) + "(" + edges.getCapacity() / Helper.MB + "), "
                + "nodes:" + nf(nodeCount) + "(" + nodes.getCapacity() / Helper.MB + "), "
                + "name: - (" + nameIndex.getCapacity() / Helper.MB + "), "
                + "geo:" + nf(maxGeoRef) + "(" + wayGeometry.getCapacity() / Helper.MB + "), "
                + "bounds:" + bounds;
    }

    @Override
    public String toString()
    {
        return getClass().getSimpleName()
                + "|" + encodingManager
                + "|" + getDirectory().getDefaultType()
                + "|" + getProperties().versionsToString();
    }
}<|MERGE_RESOLUTION|>--- conflicted
+++ resolved
@@ -619,10 +619,8 @@
             edges.setInt(edgePointer + E_NAME, nameIndexRef);
         }
 
-<<<<<<< HEAD
-=======
-        @Override
-        public EdgeIterator detach()
+        @Override
+        public EdgeBase detach()
         {
             if (edgePointer < 0)
                 throw new IllegalStateException("call next before detaching");
@@ -632,7 +630,6 @@
             return iter;
         }
 
->>>>>>> e85e255b
         @Override
         public String toString()
         {
@@ -856,23 +853,16 @@
             int nameIndexRef = nameIndex.put(name);
             edges.setInt(edgePointer + E_NAME, nameIndexRef);
         }
-<<<<<<< HEAD
-=======
-
-        @Override
-        public final boolean isEmpty()
-        {
-            return false;
-        }
->>>>>>> e85e255b
-
+        
         @Override
         public EdgeIterator detach()
         {
             if (edgeId == nextEdge)
                 throw new IllegalStateException("call next before detaching");
 
-            EdgeIterable iter = new EdgeIterable(edgeId, baseNode, filter);
+            EdgeIterable iter = new EdgeIterable(filter);
+            iter.setBaseNode(baseNode);
+            iter.setEdgeId(edgeId);
             iter.next();
             return iter;
         }
